"""This is a general purpose module containing routines
(a) that are used in multiple notebooks; or
(b) that are complicated and would thus otherwise clutter notebook design.
"""

import re
import socket
import numpy as np
<<<<<<< HEAD
from datetime import datetime
=======
import intake
import xarray as xr
import cftime
>>>>>>> f54e2fc4


def is_ncar_host():
    """Determine if host is an NCAR machine."""
    hostname = socket.getfqdn()

    return any([re.compile(ncar_host).search(hostname)
                for ncar_host in ['cheyenne', 'casper', 'hobart']])


def simple_spatial_average(dsvar, lat_bounds=[-90, 90], lon_bounds=[0, 360]):
    '''
    simple_spatial_average(dsvar)

    weighted average for DataArrays

    Function does not yet handle masked data.

    Parameters
    ----------
    dsvar : data array variable (with lat / lon axes)

    Optional Arguments
    ----------
    lat_bounds : list of latitude bounds to average over (e.g., [-20., 20.])
    lon_bounds : list of longitude bounds to average over (e.g., [0., 360.])

    Returns
    -------
    NewArray : DataArray
        New DataArray with proper spatial weighting.

    '''
    # Make sure lat and lon ranges are in correct order
    if lat_bounds[0] > lat_bounds[1]:
        lat_bounds = np.flipud(lat_bounds)
    if lon_bounds[0] > lon_bounds[1]:
        lon_bounds = np.flipud(lon_bounds)
    if float(dsvar.lon.min().values) < 0.:
        raise ValueError('Not expecting longitude values less than 0.')
    # Subset data into a box
    dsvar_subset = dsvar.sel(lat=slice(lat_bounds[0], lat_bounds[1]),
                             lon=slice(lon_bounds[0], lon_bounds[1]))
    # Get weights (cosine(latitude))
    w = np.cos(np.deg2rad(dsvar_subset.lat))
    # Ensure weights are the same shape as the data array
    w = w.broadcast_like(dsvar_subset)
    # Convolve weights with data array
    x = (dsvar_subset*w).mean(dim=['lat', 'lon']) / w.mean(dim=['lat', 'lon'])

    return x

<<<<<<< HEAD

def get_anomaly(dsvar):
    '''
    get_anomaly(dsvar)

    remove climatological annual cycle to compute anomalies


    Parameters
    ----------
    dsvar : data array variable


    Returns
    -------
    NewArray : DataArray
        New DataArray with seasonal cycle removed.

    '''
    climatology = dsvar.groupby('time.month').mean('time')
    anomalies = dsvar.groupby('time.month') - climatology
    return anomalies


def get_decimal_time(dsvar):
    '''
    get_decimal_time(dsvar)

    get the time in decimal units (e.g., 1979.0438...)


    Parameters
    ----------
    dsvar : data array variable


    Returns
    -------
    dtime : ndarray
        Array of time axis in decimal units

    '''
    dtime = []
    for t in dsvar.time:
        # differentiate between datetime64 and datetime objects
        if isinstance(t.item(), int):
            t = datetime.utcfromtimestamp(t.item()/1e9)
        else:
            t = t.item()
        doy = t.timetuple().tm_yday
        dtime.append(t.year + doy / 365.)
    dtime = np.array(dtime)
    return dtime
=======
def upscale(x,y,field,f):
    'Reduces resolution of field by factor f'
    
    xdel=(x[1]-x[0])/2
    xbin=np.zeros(int(len(x)/2)+1)
    xbin[0:-1]=x[::f].values-xdel.values
    xbin[-1]=x[-1].values+xdel.values
    
    ydel=(y[1]-y[0])/2
    ybin=np.zeros(int(len(y)/2)+1)
    ybin[0:-1]=y[::f].values-ydel.values
    ybin[-1]=y[-1].values+ydel.values
    
    xn=x.groupby_bins(group=x.name,bins=xbin).mean(x.name)
    yn=y.groupby_bins(group=y.name,bins=ybin).mean(y.name)
    fieldn=field.groupby_bins(group=x.name,bins=xbin).mean(x.name,skipna=True)\
        .groupby_bins(group=y.name,bins=ybin).mean(y.name,skipna=True)
    fieldn=fieldn.rename({'lat_bins':'lat','lon_bins':'lon'})
    fieldn[x.name].values=xn
    fieldn[y.name].values=yn
    
    return fieldn

def reindex_time(startingtimes):
    newtimes = startingtimes.values
    for i in range(0,len(startingtimes)):
        yr = int(str(startingtimes.values[i])[0:4])
        mon = int(str(startingtimes.values[i])[5:7])
        day = int(str(startingtimes.values[i])[8:10])
        hr = int(str(startingtimes.values[i])[11:13])
        newdate = cftime.DatetimeProlepticGregorian(yr,mon,15)
        newtimes[i]=newdate
    return newtimes
>>>>>>> f54e2fc4
<|MERGE_RESOLUTION|>--- conflicted
+++ resolved
@@ -6,13 +6,10 @@
 import re
 import socket
 import numpy as np
-<<<<<<< HEAD
 from datetime import datetime
-=======
 import intake
 import xarray as xr
 import cftime
->>>>>>> f54e2fc4
 
 
 def is_ncar_host():
@@ -65,7 +62,6 @@
 
     return x
 
-<<<<<<< HEAD
 
 def get_anomaly(dsvar):
     '''
@@ -119,7 +115,8 @@
         dtime.append(t.year + doy / 365.)
     dtime = np.array(dtime)
     return dtime
-=======
+
+
 def upscale(x,y,field,f):
     'Reduces resolution of field by factor f'
     
@@ -152,5 +149,4 @@
         hr = int(str(startingtimes.values[i])[11:13])
         newdate = cftime.DatetimeProlepticGregorian(yr,mon,15)
         newtimes[i]=newdate
-    return newtimes
->>>>>>> f54e2fc4
+    return newtimes